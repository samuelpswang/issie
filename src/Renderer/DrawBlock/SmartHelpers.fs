﻿module SmartHelpers

open CommonTypes
open DrawHelpers
open DrawModelType
open DrawModelType.SymbolT
open DrawModelType.BusWireT
open Symbol
open BusWire
open BusWireUpdateHelpers
open SymbolHelpers

open Optics
open Operators

//-----------------------------------------------------------------------------------------------//
//---------------------------HELPERS FOR SMART DRAW BLOCK ADDITIONS------------------------------//
//-----------------------------------------------------------------------------------------------//

(*
HOW TO USE THIS MODULE.

(1) Add well-documented useful functions - see updateModelSymbols and updateModelWires
    for examples. You do not need to add performance information as in updateModelSymbols. 
    Your priority should be writing clear code. Try to avoid very inefficient implementations
    if possible (e.g. 100X slower than a similar complexity solution), but do not worry 
    about this.
(2) Note from my examples distinction between XML documentation and additional details
    in header comments.
(3) HLP23: Note comments here labelled "HLP23" which are for HLP23 class and would be deleted in
    production (Group phase) code.
(2) HLP23: Each function must have a single author specified by "HLP23: AUTHOR" in an XML comment
    as in my example: give name as Family name only (unique within teams).
(3) HLP23: Inform other members that you have written a function they could maybe use.
(4) HLP23: If two people end up with near-identical functions here team phase can rationalise if
    needed normally you are expected to share when this makes code writing faster.
(5) Note best practice here using Optics for nested record update. This is NOT curently required
    in Issie but used appropriately results in better code. Use it if you are comfortable doing so.
(5) Note on qualifying types: do this when not doing it would be ambiguous - e.g. here
    the BusWire and Symbol Model types.
(6) Note on code layout. A limit of 100 characters per line is used here. Seems about right.
*)

//----------------------------------------------------------------------------------------------//

/// Update BusWire model with given symbols. Can also be used to add new symbols.
/// This uses a fold on the Map to add symbols which makes it fast in the case that the number
/// of symbols added is very small.
//  Performance scales as O(M*log2(N)) - M = number of symbols added, N = number of existing
//  Symbols. Changing large maps is relatively expensive hence the care here.
//  This function uses best practice for nested record update with Optics. See Wiki for
//  details. Note that Optics are probably a little bit slower than F# record update (factor of 2)
//  however in this case it does not matter because the time taken is << the Map update time.
/// HLP23: AUTHOR Clarke
let updateModelSymbols (model: BusWireT.Model) (symbols: Symbol list) : BusWireT.Model =
    // HLP23: note on fold implementation. symMap is both argument and result of the
    // fold function => sequential set of updates. In thsi case much more efficient than Map.map
    // over all symbols.
    // HLP23 - see also similar updateModelWires
    let symbols' =
        (model.Symbol.Symbols, symbols)
        ||> List.fold (fun symMap symToAdd -> Map.add symToAdd.Id symToAdd symMap)

    Optic.set (symbol_ >-> symbols_) symbols' model

/// Update BusWire model with given wires. Can also be used to add new wires.
/// This uses a fold on the Map to add wires which makes it fast in the case that the number
/// of wires added is small.
//  Performance scales as O(M*log2(N)) - M = number of wires added, N = number of existing
//  wires. Changing large maps is relatively expensive hence the care here.
//  This function uses best practice for nested record update with Optics. See Wiki for
//  details. Note that Optics are probably a little bit slower than F# record update (factor of 2)
//  however in this case it does not matter because the time taken is << the Map update time.
/// HLP23: AUTHOR Clarke
let updateModelWires (model: BusWireT.Model) (wiresToAdd: Wire list) : BusWireT.Model =
    //
    // HLP23: note on fold implementation. In this (typical) example Map is
    // sequentially updated by the fold. A common and difficult to see coding mistake is to use the
    // original wireMap (argument of Optic map function) not the updated one (wireMap argument of
    // List.map folder) in the fold function! That is not possible here because both have the same
    // name so the inner bound updated wireMap is always what is used in the folder function.
    // This is good practice, and if you have ever debugged this type of mistake you will know it
    // is very necessary!

    // HLP23: note on this use of Optics.map in a pipeline. It is more "functional" than the
    // equivalent implementation using a let definition and Optics.set. Is it clearer? Or less clear?
    // Standard logic says we should prefer the pipeline if the name of the let definition adds
    // nothing which is the case here. I have given you both ways of using Optics here so you can
    // compare the two implementations and decide. NB - you are NOT required to use Optics in your
    // own code.
    //
    // HLP23: Note how multiple updates to different parts of the model can be neatly pipelined
    // like this using a separate Optic.map or Optic.set for each.
    //
    // HLP23: note that if the operation here was larger or part of some pipeline the
    // 2nd argument to Optic.map - which defines the model change - could be given a name and
    // turned into a local function making the Optic.map line like:
    // |> Optic.map wires_ myNameForThisWireMapUpdate
    model
    |> Optic.map wires_ (fun wireMap ->
        (wireMap, wiresToAdd)
        ||> List.fold (fun wireMap wireToAdd -> Map.add wireToAdd.WId wireToAdd wireMap))


/// Returns true if two 1D line segments intersect
<<<<<<< HEAD
/// HLP23: Derek Lai (ddl20)
=======
/// HLP23: Derek Lai
>>>>>>> e48a3e77
let overlap1D ((a1, a2): float * float) ((b1, b2): float * float): bool =
    let a_min, a_max = min a1 a2, max a1 a2
    let b_min, b_max = min b1 b2, max b1 b2
    a_max >= b_min && b_max >= a_min

/// Returns true if two Boxes intersect, where each box is passed in as top right and bottom left XYPos tuples
<<<<<<< HEAD
/// HLP23: Derek Lai (ddl20)
=======
/// HLP23: Derek Lai
>>>>>>> e48a3e77
let overlap2D ((a1, a2): XYPos * XYPos) ((b1, b2): XYPos * XYPos): bool =
    (overlap1D (a1.X, a2.X) (b1.X, b2.X)) &&
    (overlap1D (a1.Y, a2.Y) (b1.Y, b2.Y))

/// Returns true if two Boxes intersect, where each box is passed in as a BoundingBox
<<<<<<< HEAD
/// HLP23: Derek Lai (ddl20)
=======
/// HLP23: Derek Lai
>>>>>>> e48a3e77
let overlap2DBox (bb1: BoundingBox) (bb2: BoundingBox): bool =
    let bb1Coords =
        { X = bb1.TopLeft.X; Y = bb1.TopLeft.Y },
        { X = bb1.TopLeft.X + bb1.W; Y = bb1.TopLeft.Y + bb1.H }
    let bb2Coords =
        { X = bb2.TopLeft.X; Y = bb2.TopLeft.Y },
        { X = bb2.TopLeft.X + bb2.W; Y = bb2.TopLeft.Y + bb2.H }    
    overlap2D bb1Coords bb2Coords

/// Retrieves XYPos of every vertex in a wire
<<<<<<< HEAD
/// HLP23: Derek Lai (ddl20)
=======
/// HLP23: Derek Lai
>>>>>>> e48a3e77
let getWireSegmentsXY (wire: Wire) =
    let tupToXY (l: (float * float)): XYPos =
        {X = fst l; Y = snd l}
    segmentsToIssieVertices wire.Segments wire
    |> List.map (fun (x, y, _) -> (x, y))
<<<<<<< HEAD
    |> List.map tupToXY

/// Retrieves all wires which intersect an arbitrary bounding box
/// HLP23: Derek Lai (ddl20)
let getWiresInBox (box: BoundingBox) (model: Model): Wire list =
    let wires = (List.ofSeq (Seq.cast model.Wires.Values))
    let bottomRight =
        { box.TopLeft with X = box.TopLeft.X + box.W; Y = box.TopLeft.Y + box.H }
    let checkOverlapFolder (startPos: XYPos) (endPos: XYPos) (state: bool) (segment: Segment): bool =
        state || overlap2D (startPos, endPos) (box.TopLeft, bottomRight)
    List.filter (foldOverNonZeroSegs checkOverlapFolder false) wires
=======
    |> List.map tupToXY    

/// Retrieves all wireId's which have N segments and intersect an arbitrary bounding box
/// HLP23: Derek Lai
let getNSegmentWiresInBox (n: int) (box: BoundingBox) (model: Model): ConnectionId list =
    let wires = (List.ofSeq (Seq.cast model.Wires.Values))
    let is7Seg (wire: Wire): bool =
        wire.Segments.Length = n
    let wireCoordList =
        List.filter is7Seg wires
        |> List.map (fun w -> getWireSegmentsXY w, w.WId)
        |> List.map (fun (posL, wid) -> (posL[3], posL[4]), wid)
    let bottomRight =
        { box.TopLeft with X = box.TopLeft.X + box.W; Y = box.TopLeft.Y + box.H }
    List.filter (fun x -> overlap2D (box.TopLeft, bottomRight) (fst x)) wireCoordList
    |> List.map snd

>>>>>>> e48a3e77

/// Takes in ComponentId and returns the bounding box of the corresponding symbol
/// HLP23: AUTHOR Jian Fu Eng (jfe20)
let getSymbolBoundingBox (model: Model) (componentId: ComponentId) : BoundingBox =
    let symbol = model.Symbol.Symbols[componentId]

    let symbolHeight =
        match symbol.VScale with
        | Some vScale -> symbol.Component.H * vScale
        | None -> symbol.Component.H

    let symbolWidth =
        match symbol.HScale with
        | Some hScale -> symbol.Component.W * hScale
        | None -> symbol.Component.W

    match symbol.STransform.Rotation with
    | Degree0
    | Degree180 ->
        { H = symbolHeight
          W = symbolWidth
          TopLeft = symbol.Pos }
    | _ ->
        { H = symbolWidth
          W = symbolHeight
          TopLeft = symbol.Pos }

/// Returns a list of the bounding boxes of all symbols in current sheet.
/// HLP23: AUTHOR Jian Fu Eng (jfe20)
let getAllSymbolBoundingBoxes (model: Model) : BoundingBox list =
    let componentIDs = model.Symbol.Symbols.Keys |> List.ofSeq
    componentIDs |> List.map (getSymbolBoundingBox model)

/// Checks if a wire intersects any symbol or not.
/// Returns list of bounding boxes of symbols intersected by wire.
/// HLP23: AUTHOR Jian Fu Eng (jfe20)
let findWireSymbolIntersections (model: Model) (wire: Wire) : BoundingBox list =
    let allSymbolBoundingBoxes = getAllSymbolBoundingBoxes model

    let wireVertices =
        segmentsToIssieVertices wire.Segments wire
        |> List.map (fun (x, y, _) -> { X = x; Y = y })

    let segVertices = List.pairwise wireVertices[1 .. wireVertices.Length - 2] // do not consider the nubs

    let numBoxesIntersectedBySegment startPos endPos =
        allSymbolBoundingBoxes
        |> List.mapi (fun i boundingBox ->
            match segmentIntersectsBoundingBox boundingBox startPos endPos with
            | Some _ -> Some boundingBox // segment intersects bounding box
            | None -> None // no intersection
        )
        |> List.distinct
        |> List.filter (fun x -> x <> None)
        |> List.map (Option.get)

    segVertices
    |> List.collect (fun (startPos, endPos) -> numBoxesIntersectedBySegment startPos endPos)
    |> List.distinct

/// Get the start and end positions of a wire.
/// HLP23: AUTHOR Jian Fu Eng (jfe20)
let getStartAndEndWirePos (wire: Wire) : XYPos * XYPos =
    let wireVertices =
        segmentsToIssieVertices wire.Segments wire
        |> List.map (fun (x, y, _) -> { X = x; Y = y })

    let currentStartPos = wireVertices.Head
    let currentEndPos = wireVertices[wireVertices.Length - 2]

    currentStartPos, currentEndPos

/// Checks if a port is part of a Symbol.
/// HLP23: AUTHOR dgs119
let isPortInSymbol (portId: string) (symbol: Symbol) : bool =
    symbol.PortMaps.Orientation |> Map.containsKey portId

/// Checks if wire is connected to two given symbols. Neglects self connections.
/// HLP23: AUTHOR dgs119
let isConnBtwnSyms (wire: Wire) (symbolA: Symbol) (symbolB: Symbol) : bool =
    let inId, outId =
        getInputPortIdStr wire.InputPort, getOutputPortIdStr wire.OutputPort

    match inId, outId with
    | inId, outId when (isPortInSymbol inId symbolA) && (isPortInSymbol outId symbolB) -> true
    | inId, outId when (isPortInSymbol inId symbolB) && (isPortInSymbol outId symbolA) -> true
    | _ -> false

/// Gets wires connected between symbols.
/// HLP23: AUTHOR dgs119
let getConnBtwnSyms (wModel: BusWireT.Model) (symbolA: Symbol) (symbolB: Symbol) : List<Wire> =
    wModel.Wires
    |> Map.filter (fun _ wire -> isConnBtwnSyms wire symbolA symbolB)
    |> Map.toList
    |> List.map snd

/// Filters Ports by Symbol.
/// HLP23: AUTHOR dgs119
let fiterPortBySym (ports: Port list) (symbol: Symbol) =
    ports |> List.filter (fun port -> ComponentId port.HostId = symbol.Id)

/// Gets Ports From a List of Wires.
/// HLP23: AUTHOR dgs119
let getPortsFrmWires (model: BusWireT.Model) (wires: Wire list) =
    wires
    |> List.map (fun wire ->
        [ getPort model.Symbol (getInputPortIdStr wire.InputPort)
          getPort model.Symbol (getOutputPortIdStr wire.OutputPort) ])
    |> List.concat

/// Gets port info from wires that are connected to two given symbols.
/// HLP23: AUTHOR dgs119
let getPortsBtwnSyms (model: BusWireT.Model) (symToOrder: Symbol) (otherSym: Symbol) =
    let ports = getConnBtwnSyms model symToOrder otherSym |> getPortsFrmWires model

    (fiterPortBySym ports symToOrder, fiterPortBySym ports otherSym)


/// Scales a symbol so it has the provided height and width
/// HLP23: AUTHOR BRYAN TAN
let setCustomCompHW (h: float) (w: float) (sym: Symbol) = 
    let hScale = w / sym.Component.W
    let vScale = h / sym.Component.H
    {sym with HScale=Some hScale; VScale=Some vScale}<|MERGE_RESOLUTION|>--- conflicted
+++ resolved
@@ -103,32 +103,20 @@
 
 
 /// Returns true if two 1D line segments intersect
-<<<<<<< HEAD
-/// HLP23: Derek Lai (ddl20)
-=======
-/// HLP23: Derek Lai
->>>>>>> e48a3e77
+/// HLP23: Derek Lai (ddl20)
 let overlap1D ((a1, a2): float * float) ((b1, b2): float * float): bool =
     let a_min, a_max = min a1 a2, max a1 a2
     let b_min, b_max = min b1 b2, max b1 b2
     a_max >= b_min && b_max >= a_min
 
 /// Returns true if two Boxes intersect, where each box is passed in as top right and bottom left XYPos tuples
-<<<<<<< HEAD
-/// HLP23: Derek Lai (ddl20)
-=======
-/// HLP23: Derek Lai
->>>>>>> e48a3e77
+/// HLP23: Derek Lai (ddl20)
 let overlap2D ((a1, a2): XYPos * XYPos) ((b1, b2): XYPos * XYPos): bool =
     (overlap1D (a1.X, a2.X) (b1.X, b2.X)) &&
     (overlap1D (a1.Y, a2.Y) (b1.Y, b2.Y))
 
 /// Returns true if two Boxes intersect, where each box is passed in as a BoundingBox
-<<<<<<< HEAD
-/// HLP23: Derek Lai (ddl20)
-=======
-/// HLP23: Derek Lai
->>>>>>> e48a3e77
+/// HLP23: Derek Lai (ddl20)
 let overlap2DBox (bb1: BoundingBox) (bb2: BoundingBox): bool =
     let bb1Coords =
         { X = bb1.TopLeft.X; Y = bb1.TopLeft.Y },
@@ -139,17 +127,12 @@
     overlap2D bb1Coords bb2Coords
 
 /// Retrieves XYPos of every vertex in a wire
-<<<<<<< HEAD
-/// HLP23: Derek Lai (ddl20)
-=======
-/// HLP23: Derek Lai
->>>>>>> e48a3e77
+/// HLP23: Derek Lai (ddl20)
 let getWireSegmentsXY (wire: Wire) =
     let tupToXY (l: (float * float)): XYPos =
         {X = fst l; Y = snd l}
     segmentsToIssieVertices wire.Segments wire
     |> List.map (fun (x, y, _) -> (x, y))
-<<<<<<< HEAD
     |> List.map tupToXY
 
 /// Retrieves all wires which intersect an arbitrary bounding box
@@ -161,25 +144,6 @@
     let checkOverlapFolder (startPos: XYPos) (endPos: XYPos) (state: bool) (segment: Segment): bool =
         state || overlap2D (startPos, endPos) (box.TopLeft, bottomRight)
     List.filter (foldOverNonZeroSegs checkOverlapFolder false) wires
-=======
-    |> List.map tupToXY    
-
-/// Retrieves all wireId's which have N segments and intersect an arbitrary bounding box
-/// HLP23: Derek Lai
-let getNSegmentWiresInBox (n: int) (box: BoundingBox) (model: Model): ConnectionId list =
-    let wires = (List.ofSeq (Seq.cast model.Wires.Values))
-    let is7Seg (wire: Wire): bool =
-        wire.Segments.Length = n
-    let wireCoordList =
-        List.filter is7Seg wires
-        |> List.map (fun w -> getWireSegmentsXY w, w.WId)
-        |> List.map (fun (posL, wid) -> (posL[3], posL[4]), wid)
-    let bottomRight =
-        { box.TopLeft with X = box.TopLeft.X + box.W; Y = box.TopLeft.Y + box.H }
-    List.filter (fun x -> overlap2D (box.TopLeft, bottomRight) (fst x)) wireCoordList
-    |> List.map snd
-
->>>>>>> e48a3e77
 
 /// Takes in ComponentId and returns the bounding box of the corresponding symbol
 /// HLP23: AUTHOR Jian Fu Eng (jfe20)
