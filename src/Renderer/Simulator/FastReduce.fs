--- conflicted
+++ resolved
@@ -576,57 +576,6 @@
             put0 <| Alg out0
             put1 <| Alg out1
     | NbitsXor numberOfBits ->
-<<<<<<< HEAD
-        let A, B = ins 0, ins 1
-        let outDat =
-            match A.Dat, B.Dat with
-            | BigWord a, BigWord b ->
-                BigWord (a ^^^ b)
-            | Word a, Word b -> 
-                Word (a ^^^ b)
-            | a,b -> 
-                failwithf $"Inconsistent inputs to NBitsXOr {comp.FullName} A={a},{A}; B={b},{B}"
-        put0 {A with Dat = outDat}
-    | NbitsAnd numberOfBits ->
-        let A, B = ins 0, ins 1
-        let outDat =
-            match A.Dat, B.Dat with
-            | BigWord a, BigWord b ->
-                BigWord (a &&& b)
-            | Word a, Word b -> 
-                Word (a &&& b)
-            | a,b -> 
-                failwithf $"Inconsistent inputs to NBitsAnd {comp.FullName} A={a},{A}; B={b},{B}"
-        put0 {A with Dat = outDat}
-    
-    | NbitsNot numberOfBits ->
-        let A = ins 0
-        let outDat =
-            match A.Dat with
-            | BigWord a ->
-                failwithf $"TODO: fable does not support op_OnesComplement function"
-                // BigWord (System.Numerics.BigInteger.op_OnesComplement a)  FIX: 2^n-1-a
-            | Word a -> 
-                Word (~~~a)
-        put0 {A with Dat = outDat}
-
-    | NbitSpreader numberOfBits ->
-        let A = ins 0
-        let outDat =
-            match (convertFastDataToInt A) with
-            |0u -> convertIntToFastData numberOfBits 0u
-            |1u -> 
-                match numberOfBits with
-                | n when n<=32 ->
-                    convertIntToFastData numberOfBits ((1u <<< numberOfBits)-1u)
-                | _ -> 
-                    convertBigintToFastData numberOfBits ((bigint 1 <<< numberOfBits)- bigint 1)
-            | _ ->
-                failwithf $"TODO: fable does not support op_OnesComplement function"
-            
-        put0 outDat
-
-=======
         //let A, B = ins 0, ins 1
         match ins 0, ins 1 with
         | Data A, Data B ->
@@ -652,7 +601,6 @@
         | A, B ->
             let aExp, bExp = A.toExp, B.toExp
             put0 <| Alg (BinaryExp(aExp,BitXorOp,bExp))
->>>>>>> be300064
     | Decode4 ->
         //let select, data = ins 0, ins 1
         match ins 0, ins 1 with
