module DiagramStyle

open ModelType
open Fable.React.Props
open Browser.Dom

module Constants =
    let dividerBarWidth = 10

let headerHeight = "72px"
let private headerHeightWithBorderOffset = "74px"
/// Small right section.
let private rightSectionWidthS = "400px"
/// Large right section.
let private rightSectionWidthL = "650px"
let minViewerWidth = 400
let minEditorWidth() = int ((document.getElementById "WholeApp").offsetWidth * 0.25)

let rightSectionWidthViewerDefault = 650

let getHeaderHeight =
    headerHeight
    |> String.filter (fun c -> (int(c) <= 57 && int(c) >= 48))
    |> float
    
let rightSectionWidth (model:Model) =
    match model.RightPaneTabVisible with
<<<<<<< HEAD
    | RightTab.Properties | RightTab.Catalogue -> rightSectionWidthS
    | RightTab.Build -> rightSectionWidthL
=======
    | RightTab.Properties | RightTab.Catalogue | RightTab.Transition -> rightSectionWidthS
>>>>>>> 83e9ac54
    | RightTab.Simulation -> 
        match model.SimSubTabVisible with
        | SimSubTab.StepSim -> rightSectionWidthL
        | SimSubTab.WaveSim | SimSubTab.TruthTable -> sprintf "%dpx" model.WaveSimViewerWidth

let leftSectionWidth model = Style [
    Width (sprintf "calc(100%s - %s - 10px)" "%" (rightSectionWidth model))
]

let navbarStyle model = Style [
    Width "100%"
    Height headerHeight
]

/// For making Sheet contained inside left section (don't want sheet behind right section tabs) NOT USED
let leftSectionStyle model =
    let leftSectionWidth = leftSectionWidth model
    Style [
        Position PositionOptions.Fixed
        Left "0px"
        Top "0px"
        Height  "100%" //(sprintf "calc(100%s - %s)" "%" headerHeight) // WindowSize - headerHeight
        Width leftSectionWidth
        OverflowX OverflowOptions.Hidden
        OverflowY OverflowOptions.Hidden
        BorderTop "2px solid lightgray"
        UserSelect UserSelectOptions.None
        ZIndex 31
        BackgroundColor "white"
        //UserSelect UserSelectOptions.None
]

let rightSectionStyle model = 
    let widthRightSec = rightSectionWidth model
    Style [
        Position PositionOptions.Fixed
        Right "0px"
        Top "0px"
        Height  "100%" //(sprintf "calc(100%s - %s)" "%" headerHeight) // WindowSize - headerHeight
        Width widthRightSec
        OverflowX OverflowOptions.Visible
        //OverflowY OverflowOptions.Auto
        BorderTop "2px solid lightgray"
        UserSelect UserSelectOptions.None
        ZIndex 31
        BackgroundColor "white"
        //UserSelect UserSelectOptions.None
]

let belowHeaderStyle headerSize =
    Style [
        OverflowY OverflowOptions.Auto
        Height $"calc(100%% - {headerSize})"
        ]

let canvasVisibleStyle model = 
    let widthRightSec = rightSectionWidth model
    Style [
        Display DisplayOptions.Block
        Position PositionOptions.Absolute // Required to work.
        OverflowX OverflowOptions.Scroll
        OverflowY OverflowOptions.Scroll
        Top headerHeight // Placed just under the header.
        Left "0px"
        Bottom "0px"
        Right widthRightSec
        BorderTop "2px solid lightgray"
    ]
    
// Used by Sheet
let canvasVisibleStyleList model = 
    let background =
        match model.Sheet.Wire.Symbol.Theme with
        |DrawModelType.SymbolT.ThemeType.White -> BackgroundColor "white"
        |DrawModelType.SymbolT.ThemeType.Light -> BackgroundColor "rgba(255,255,0,0.1)"  //light yellow
        |DrawModelType.SymbolT.ThemeType.Colourful -> BackgroundColor "rgba(0,0,0,0.05)" //light gray
    
    let widthRightSec = rightSectionWidth model
    [
        Display DisplayOptions.Block
        Position PositionOptions.Absolute // Required to work.
        OverflowX OverflowOptions.Scroll
        OverflowY OverflowOptions.Scroll
        Top headerHeight // Placed under header with offset for the border. // headerHeight // Placed just under the header.
        Left "0px"
        Bottom "0px"
        Right widthRightSec
        BorderTop "2px solid lightgray"
        background
    ]

let canvasSmallMenuStyle = Style [
    Display DisplayOptions.Block
    Position PositionOptions.Absolute // Required to work.
    OverflowX OverflowOptions.Hidden
    OverflowY OverflowOptions.Hidden
    Left "10px"
    Bottom "25px"
    Right (sprintf "calc(100%s - 300px)" "%")
    WhiteSpace WhiteSpaceOptions.Nowrap
]

let canvasSmallButtonStyle = Style [
    MarginRight "5px"
    BackgroundColor "white"
    BorderRadius "4px"
    BorderStyle "solid"
    Outline "none"
    Padding "4px"
    Opacity 0.7
]

let notificationStyle = Style [
    ZIndex 100 // In front of everything.
    Position PositionOptions.Absolute
    UserSelect UserSelectOptions.None
    Right "20px"
    Bottom "20px"
]

let simulationNumberStyle = Style [
    Width "320px"
    Height "30px"
]

let constraintNumberStyle = Style [
    Width "200px"
    Height "30px"
]

let simulationBitStyle = Style [
    Width "100px"
    Height "30px"
    PaddingTop "3px"
]

let menuLabelStyle = Style [
    Outline "none"
    MarginTop "10px"
    MarginBottom "10px"
    Color "#7a7a7a"
    FontSize "0.80em"
    LetterSpacing "0.1em"
    TextTransform "uppercase"
]

let sortArrowStyle = Style [
    Margin "0"
    Display DisplayOptions.Block
    Width "100%"
    Height "50%"
    Padding "0 0 0 0"
    Top "0"
    FontSize "50%"
    Position PositionOptions.Relative
    BorderColor "white"
]

let colMoveArrowStyle = Style [
    Margin "0"
    Display DisplayOptions.Block
    Width "100%"
    Height "50%"
    Padding "0 0 0 0"
    Top "0"
    FontSize "80%"
    Position PositionOptions.Relative
    BorderColor "white"
]

let ttGridColumnProps index = [
    Border "1px solid gray"
    Padding "7px"
    FontSize "18px"
    TextAlign TextAlignOptions.Left
    GridColumnStart <| string (index+1)
    GridColumnEnd <| string (index+2)
    OverflowX OverflowOptions.Auto
    OverflowWrap "break-word"
]

let ttGridHiddenColumnProps gridWidth= [
    GridColumnStart (string <| gridWidth + 1)
    GridColumnEnd (string <| gridWidth + 2)
    Width 0
    OverflowX OverflowOptions.Hidden
    Visibility "hidden"
]

let ttGridContainerStyle model = 
    let widthRightSec = rightSectionWidth model
    Style [
        Display DisplayOptions.Grid
        GridAutoFlow "column"
    ]<|MERGE_RESOLUTION|>--- conflicted
+++ resolved
@@ -25,12 +25,8 @@
     
 let rightSectionWidth (model:Model) =
     match model.RightPaneTabVisible with
-<<<<<<< HEAD
-    | RightTab.Properties | RightTab.Catalogue -> rightSectionWidthS
+    | RightTab.Properties | RightTab.Catalogue | RightTab.Transition -> rightSectionWidthS
     | RightTab.Build -> rightSectionWidthL
-=======
-    | RightTab.Properties | RightTab.Catalogue | RightTab.Transition -> rightSectionWidthS
->>>>>>> 83e9ac54
     | RightTab.Simulation -> 
         match model.SimSubTabVisible with
         | SimSubTab.StepSim -> rightSectionWidthL
